--- conflicted
+++ resolved
@@ -204,45 +204,35 @@
         let xN = min xN grid_size.cols
         let x0 = max x0 0
         let y  = (min y  (grid_size.rows - 1) ) |> max 0
-        let mutable x'   = xN - 1
-        let mutable hlid = grid_buffer.[y, x'].hlid
-        let mutable str  = []
-        let mutable last = grid_buffer.[y,x'].text
-        let mutable wc   = wswidth last
+        let mutable x': int                  = xN - 1
+        let mutable prev: GridBufferCell ref = ref grid_buffer.[y, x']
+        let mutable str: string list         = []
+        let mutable wc: CharType             = wswidth (!prev).text
         let mutable bold = 
-            let _,_,_,hl_attrs = getDrawAttrs hlid
+            let _,_,_,hl_attrs = getDrawAttrs (!prev).hlid
             hl_attrs.bold
         //  in each line we do backward rendering.
         //  the benefit is that the italic fonts won't be covered by later drawings
         for x = xN - 1 downto x0 do
-<<<<<<< HEAD
-            let { hlid=myhlid; text=mycell} = grid_buffer.[y,x]
-            let mywc = wswidth mycell
-=======
-            let { hlid=myhlid; text=cur } = grid_buffer.[y,x]
-            let mywc = wswidth cur
->>>>>>> e4ece3d9
+            let current = ref grid_buffer.[y,x]
+            let mytext = (!current).text
+            let mywc = wswidth mytext
             //  !NOTE bold glyphs are generally wider than normal.
             //  Therefore, we have to break them into single glyphs
             //  to prevent overflow into later cells.
-            if myhlid <> hlid || mywc <> wc || bold then
-                drawBuffer ctx y (x + 1) (x' + 1) hlid str
+            let prev_hlid = (!prev).hlid
+            let hlidchange = prev_hlid <> (!current).hlid 
+            if hlidchange || mywc <> wc || bold then
+                drawBuffer ctx y (x + 1) (x' + 1) prev_hlid str
                 wc <- mywc
                 x' <- x
                 str <- []
-                if hlid <> myhlid then
-                    hlid <- myhlid 
-<<<<<<< HEAD
-                    bold <- let _,_,_,hl_attrs = getDrawAttrs hlid
+                if hlidchange then
+                    prev <- current
+                    bold <- let _,_,_,hl_attrs = getDrawAttrs prev_hlid
                             in hl_attrs.bold
-            str <- mycell :: str
-=======
-                    let _,_,_,hl_attrs = getDrawAttrs hlid
-                    bold <- hl_attrs.bold
-            last <- cur
-            str  <- last :: str
->>>>>>> e4ece3d9
-        drawBuffer ctx y x0 (x' + 1) hlid str
+            str <- mytext :: str
+        drawBuffer ctx y x0 (x' + 1) (!prev).hlid str
 
     let markDirty (region: GridRect) =
         if grid_dirty.height < 1 || grid_dirty.width < 1 
