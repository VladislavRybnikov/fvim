﻿namespace FVim

open log
open ui
open wcwidth
open neovim.def
open neovim.rpc

open Avalonia
open Avalonia.Input
open Avalonia.Media
open Avalonia.Media.Imaging
open Avalonia.Platform
open Avalonia.Threading
open FSharp.Control.Reactive
open ReactiveUI
open Avalonia.Skia
open SkiaSharp
open Avalonia.Utilities

open System
open System.Collections.ObjectModel
open Avalonia.Controls
open System.Reactive.Disposables

[<Struct>]
type private GridBufferCell =
    {
        mutable text:  string
        mutable hlid:  int32
    } 
    with static member empty = { text  = " "; hlid = 0 }

[<Struct>]
type GridSize =
    {
        rows: int32
        cols: int32
    }

[<Struct>]
type private GridRect =
    {
        row: int32
        col: int32
        // exclusive
        height: int32
        // exclusive
        width: int32
    }
    with 
    member x.row_end = x.row + x.height
    member x.col_end = x.col + x.width

[<AutoOpen>]
module private helpers =
    let _d x = Option.defaultValue x

type EmbeddedEditorViewModel(child, X, Y, W, H) = 
    inherit ViewModelBase()

    let mutable m_x = X
    let mutable m_y = Y
    let mutable m_w = W
    let mutable m_h = H

    member this.child: EditorViewModel = child
    member this.X with get(): float = m_x and set(v) = ignore <| this.RaiseAndSetIfChanged(&m_x, v)
    member this.Y with get(): float = m_y and set(v) = ignore <| this.RaiseAndSetIfChanged(&m_y, v)
    member this.W with get(): float = m_w and set(v) = ignore <| this.RaiseAndSetIfChanged(&m_w, v)
    member this.H with get(): float = m_h and set(v) = ignore <| this.RaiseAndSetIfChanged(&m_h, v)

and EditorViewModel(GridId: int, ?parent: EditorViewModel, ?_gridsize: GridSize, ?_glyphsize: Size, ?_measuredsize: Size, ?_fontsize: float, ?_gridscale: float,
                    ?_hldefs: HighlightAttr[], ?_modedefs: ModeInfo[], ?_guifont: string, ?_guifontwide: string, ?_cursormode: int) as this =
    inherit ViewModelBase()

    let trace fmt = trace (sprintf "editorvm #%d" GridId) fmt

    let mutable disposed         = false
    let mutable grid_fb: RenderTargetBitmap  = null
    let mutable grid_dc: IDrawingContextImpl = null
    let mutable cursor_info = new CursorViewModel()
    let mutable cursor_modeidx   = _d -1 _cursormode
    let mutable cursor_row       = 0
    let mutable cursor_col       = 0
    let mutable cursor_en        = true
    let mutable cursor_ingrid    = true

    let mutable mouse_en         = true
    let mutable mouse_pressed    = MouseButton.None
    let mutable mouse_pos        = 0,0

    let mutable default_fg       = Colors.White
    let mutable default_bg       = Colors.Black
    let mutable default_sp       = Colors.Red

    let mutable hi_defs          = match _hldefs with 
                                   | None -> Array.create<HighlightAttr> 256 HighlightAttr.Default
                                   | Some arr -> arr.Clone() :?> HighlightAttr[]
    let mutable mode_defs        = match _modedefs with
                                   | None -> Array.empty<ModeInfo>
                                   | Some arr -> arr.Clone() :?> ModeInfo[]

    let mutable _guifont         = _d "Iosevka Slab" _guifont
    let mutable _guifontwide     = _d "DengXian" _guifontwide

    let mutable font_size        = _d 16.0 _fontsize
    let mutable glyph_size       = _d (Size(10.0, 10.0)) _glyphsize

    let mutable grid_size        = _d { rows = 10; cols= 10 } _gridsize
    let mutable grid_scale       = _d 1.0 _gridscale
    let mutable grid_fullscreen  = false
    let mutable grid_rendertick  = 0
    let mutable measured_size    = _d (Size(100.0, 100.0)) _measuredsize
    let mutable grid_buffer      = Array2D.create grid_size.rows grid_size.cols GridBufferCell.empty
    let mutable grid_dirty       = { row = 0; col = 0; height = grid_size.rows; width = grid_size.cols }

    let child_grids = ObservableCollection<EmbeddedEditorViewModel>()
    let resizeEvent = Event<IGridUI>()
    let inputEvent  = Event<InputEvent>()

    let toggleFullScreen(gridid: int) =
        if gridid = GridId then
            trace "ToggleFullScreen"
            this.Fullscreen <- not this.Fullscreen

    //  converts grid position to UI Point
    let getPoint row col =
        Point(double(col) * glyph_size.Width, double(row) * glyph_size.Height)

    let getPos (p: Point) =
        int(p.X / glyph_size.Width), int(p.Y / glyph_size.Height)

    let getDrawAttrs hlid = 
        let attrs = hi_defs.[hlid].rgb_attr

        let mutable fg = Option.defaultValue default_fg attrs.foreground
        let mutable bg = Option.defaultValue default_bg attrs.background
        let mutable sp = Option.defaultValue default_sp attrs.special

        let rev (c: Color) =
            let inv = UInt32.MaxValue - c.ToUint32()
            Color.FromUInt32(inv ||| 0xFF000000u)

        if attrs.reverse then
            fg <- rev fg
            bg <- rev bg
            sp <- rev sp

        fg, bg, sp, attrs

    //-------------------------------------------------------------------------
    //           = The rounding error of the rendering system =
    //
    // Suppose our grid is arranged uniformly with the height of the font:
    //
    //   Y_line = row * H_font
    //
    // Here, row is an integer and H_font float. We then have line Y positions
    // as a sequence of incrementing floats: [ 0 * H_font; 1 * H_font; ... ]
    // Suppose the whole grid is rendered in one pass, the lines will be drawn
    // with coordinates:
    //
    //   [ {0Hf, 1Hf}; {1Hf, 2Hf}; {2Hf, 3Hf} ... ]
    //
    // Clearly this is overlapping. In a pixel-based coordinate system we simply
    // reduce the line height by one pixel. However now we are in a float co-
    // ordinate system.. The overlapped rectangles are drawn differently -- not
    // only that they don't overlap, they leave whitespace gaps in between!
    // To compensate, we have to manually do the rounding to snap the pixels...
    //-------------------------------------------------------------------------
    // like this:
    let rounding (pt: Point) =
        let px = pt * grid_scale 
        Point(Math.Ceiling px.X, Math.Ceiling px.Y) / grid_scale 
<<<<<<< HEAD

    let getFramebufferRegionR row col nr_row nr_col =
        let topLeft      = getPoint row col 
        let bottomRight  = (topLeft + getPoint nr_row nr_col) 
        Rect(topLeft , bottomRight)

    let getFramebufferRegion row col nr_row nr_col =
        let topLeft      = getPoint row col
        let bottomRight  = (topLeft + getPoint nr_row nr_col) |> rounding
        Rect(topLeft , bottomRight)
=======
>>>>>>> 87ca6914

    let drawBuffer (ctx: IDrawingContextImpl) row col colend hlid (str: string list) =

        let attrs = hi_defs.[hlid].rgb_attr
        let typeface = GetTypeface(List.head str, attrs.italic, attrs.bold, _guifont, _guifontwide)
        let _fg, bg, sp, attrs = getDrawAttrs hlid 

        use fg = GetForegroundBrush(_fg, typeface, font_size)

        let nr_col = 
            match wswidth grid_buffer.[row, colend - 1].text with
            | CharType.Wide | CharType.Nerd | CharType.Emoji -> colend - col + 1
            | _ -> colend - col

        let region = getFramebufferRegion row col 1 nr_col

        if ctx <> null 
        then RenderText(ctx, region, fg, bg, sp, attrs.underline, attrs.undercurl, String.Concat str)

    // assembles text from grid and draw onto the context.
    let drawBufferLine (ctx: IDrawingContextImpl) y x0 xN =
        let xN = min xN grid_size.cols
        let x0 = max x0 0
        let y  = (min y  (grid_size.rows - 1) ) |> max 0
        let mutable x'   = xN - 1
        let mutable hlid = grid_buffer.[y, x'].hlid
        let mutable str  = []
        let mutable wc   = wswidth grid_buffer.[y,x'].text
        //  in each line we do backward rendering.
        //  the benefit is that the italic fonts won't be covered by later drawings
        for x = xN - 1 downto x0 do
            let myhlid = grid_buffer.[y,x].hlid 
            let mywc   = wswidth grid_buffer.[y,x].text
            if myhlid <> hlid || mywc <> wc then
                drawBuffer ctx y (x + 1) (x' + 1) hlid str
                hlid <- myhlid 
                wc <- mywc
                x' <- x
                str <- []
            str <- grid_buffer.[y,x].text :: str
        drawBuffer ctx y x0 (x' + 1) hlid str

    let markDirty (region: GridRect) =
        if grid_dirty.height < 1 || grid_dirty.width < 1 
        then
            // was not dirty
            grid_dirty <- region
        else
            // calculate union
            let top  = min grid_dirty.row region.row
            let left = min grid_dirty.col region.col
            let bottom = max grid_dirty.row_end region.row_end
            let right = max grid_dirty.col_end region.col_end
            grid_dirty <- { row = top; col = left; height = bottom - top; width = right - left }

        for y = region.row to region.row_end - 1 do
            drawBufferLine grid_dc y region.col region.col_end

    let markAllDirty () =
        grid_dirty   <- { row = 0; col = 0; height = grid_size.rows; width = grid_size.cols }
        for y = 0 to grid_size.rows - 1 do
            drawBufferLine grid_dc y 0 grid_size.cols

    let markClean () =
        grid_dirty <- { row = 0; col = 0; height = 0; width = 0}

    let flush() = 
        trace "flush."
        this.RenderTick <- this.RenderTick + 1
        markClean()

    let fontConfig() =
        font_size <- max font_size 1.0
        // It turns out the space " " advances farest...
        // So we measure it as the width.
        let w, h = MeasureText(" ", _guifont, _guifontwide, font_size)
        let _s = rounding <| Point(float w, float h)
        glyph_size <- Size(_s.X, _s.Y)
        trace "fontConfig: guifont=%s guifontwide=%s size=%A" _guifont _guifontwide glyph_size
        this.cursorConfig()
        resizeEvent.Trigger(this)

    let setHighlight x =
        if hi_defs.Length < x.id + 1 then
            Array.Resize(&hi_defs, x.id + 100)
        hi_defs.[x.id] <- x
        if x.id = 0 then
            default_fg <- x.rgb_attr.foreground.Value
            default_bg <- x.rgb_attr.background.Value
            default_sp <- x.rgb_attr.special.Value
            this.RaisePropertyChanged("BackgroundBrush")
        markAllDirty()

    let setDefaultColors fg bg sp = 

        setHighlight {
            id = 0
            info = [||]
            cterm_attr = RgbAttr.Empty
            rgb_attr = { 
                foreground = Some fg
                background = Some bg
                special = Some sp
                reverse = false
                italic = false
                bold = false
                underline = false
                undercurl = false
            }
        }
        
    let clearBuffer () =
        trace "RenderScaling is %f" grid_scale

        this.DestroyFramebuffer()
        let size          = getPoint grid_size.rows grid_size.cols
        grid_fb          <- AllocateFramebuffer size.X size.Y grid_scale
        grid_dc          <- grid_fb.CreateDrawingContext(null)
        grid_buffer      <- Array2D.create grid_size.rows grid_size.cols GridBufferCell.empty
        // notify buffer update and size change
        this.RaisePropertyChanged("FrameBuffer")
        this.RaisePropertyChanged("BufferHeight")
        this.RaisePropertyChanged("BufferWidth")

    let putBuffer (line: GridLine) =
        let         row  = line.row
        let mutable col  = line.col_start
        let mutable hlid = -1
        let mutable rep = 1
        for cell in line.cells do
            hlid <- Option.defaultValue hlid cell.hl_id
            rep  <- Option.defaultValue 1 cell.repeat
            for i = 1 to rep do
                grid_buffer.[row, col].hlid <- hlid
                grid_buffer.[row, col].text <- cell.text
                col <- col + 1
        let dirty = { row = row; col = line.col_start; height = 1; width = col - line.col_start } 
        // if the buffer under cursor is updated, also notify the cursor view model
        if row = cursor_row && line.col_start <= cursor_col && cursor_col < col
        then this.cursorConfig()
        //trace "redraw" "putBuffer: writing to %A" dirty
        // italic font artifacts I: remainders after scrolling and redrawing the dirty part
        // workaround: extend the dirty region one cell further towards the end

        // italic font artifacts II: when inserting on an italic line, later glyphs cover earlier with the background.
        // potential workaround 1: redraw the whole line...
        // potential workaround 2: do not draw the background for the latest glyph

        // italic font artifacts III: block cursor may not have italic style. 
        // how to fix this? curious about how the original GVim handles this situation.

        // apply workaround I:
        let dirty = {dirty with width = min (dirty.width + 1) grid_size.cols}
        markDirty dirty

<<<<<<< HEAD
=======
    let setModeInfo (cs_en: bool) (info: ModeInfo[]) =
        mode_defs <- info
        this.setCursorEnabled cs_en

    let cursorGoto id row col =
        cursor_ingrid <- (id = GridId)
        cursor_row <- row
        cursor_col <- col
        this.cursorConfig()

    let changeMode (name: string) (index: int) = 
        cursor_modeidx <- index
        this.cursorConfig()

    let bell (visual: bool) =
        // TODO
        trace "neovim: bell: %A" visual
        ()

    let setBusy (v: bool) =
        trace "neovim: busy: %A" v
        this.setCursorEnabled <| not v
        //if v then this.Cursor <- Cursor(StandardCursorType.Wait)
        //else this.Cursor <- Cursor(StandardCursorType.Arrow)
        //flush()

>>>>>>> 87ca6914
    let scrollBuffer (top: int) (bot: int) (left: int) (right: int) (rows: int) (cols: int) =
        //  !NOTE top-bot are the bounds of the SCROLL-REGION, not SRC or DST.
        //        scrollBuffer first specifies the SR, and offsets SRC/DST according
        //        to the following rules:
        //
        //    If `rows` is bigger than 0, move a rectangle in the SR up, this can
        //    happen while scrolling down.
        //>
        //    +-------------------------+
        //    | (clipped above SR)      |            ^
        //    |=========================| dst_top    |
        //    | dst (still in SR)       |            |
        //    +-------------------------+ src_top    |
        //    | src (moved up) and dst  |            |
        //    |-------------------------| dst_bot    |
        //    | src (invalid)           |            |
        //    +=========================+ src_bot
        //<
        //    If `rows` is less than zero, move a rectangle in the SR down, this can
        //    happen while scrolling up.
        //>
        //    +=========================+ src_top
        //    | src (invalid)           |            |
        //    |------------------------ | dst_top    |
        //    | src (moved down) and dst|            |
        //    +-------------------------+ src_bot    |
        //    | dst (still in SR)       |            |
        //    |=========================| dst_bot    |
        //    | (clipped below SR)      |            v
        //    +-------------------------+
        //<
        //    `cols` is always zero in this version of Nvim, and reserved for future
        //    use. 

        trace "scroll: %A %A %A %A %A %A" top bot left right rows cols

        let copy src dst =
            if src >= 0 && src < grid_size.rows && dst >= 0 && dst < grid_size.rows then
                Array.Copy(grid_buffer, src * grid_size.cols + left, grid_buffer, dst * grid_size.cols + left, right - left)

        if rows > 0 then
            for i = top + rows to bot do
                copy i (i-rows)
        elif rows < 0 then
            for i = bot + rows - 1 downto top do
                copy i (i-rows)

        if grid_dc <> null then
            let src_top, src_bot =
                if rows > 0 then (top + rows), bot
                else top,(bot + rows - 1)

            let src_region = getFramebufferRegion src_top left (src_bot-src_top+1) (right-left)
            let dst_region = getFramebufferRegion (src_top-rows) left (src_bot-src_top+1) (right-left)
            // calculate the pixel sizes
            let src_region = Rect(src_region.X * grid_scale, src_region.Y * grid_scale, src_region.Width * grid_scale, src_region.Height * grid_scale)

            grid_dc.DrawImage(grid_fb.PlatformImpl :?> IRef<IBitmapImpl>, 1.0, src_region, dst_region)


    let setModeInfo (cs_en: bool) (info: ModeInfo[]) =
        mode_defs <- info
        this.setCursorEnabled cs_en

    let cursorGoto row col =
        cursor_row <- row
        cursor_col <- col
        this.cursorConfig()

    let changeMode (name: string) (index: int) = 
        cursor_modeidx <- index
        this.cursorConfig()

    let bell (visual: bool) =
        // TODO
        trace "neovim" "bell: %A" visual
        ()

    let setBusy (v: bool) =
        trace "neovim" "busy: %A" v
        this.setCursorEnabled <| not v
        //if v then this.Cursor <- Cursor(StandardCursorType.Wait)
        //else this.Cursor <- Cursor(StandardCursorType.Arrow)
        //flush()

    let setOption (opt: UiOption) = 
        trace "setOption: %A" opt

        let (|FN|_|) (x: string) =
            // try to parse with 'font\ name:hNN'
            match x.Split(':', StringSplitOptions.RemoveEmptyEntries) with
            | [|name; size|] when size.Length > 0 && size.[0] = 'h' -> Some(name.Trim('\'', '"'), size.Substring(1).TrimEnd('\'','"') |> float)
            | _ -> None

        let mutable config_font = true

        match opt with
        | Guifont(FN(name, sz))           -> _guifont     <- name; font_size <- sz
        | GuifontWide(FN(name, sz))       -> _guifontwide <- name; font_size <- sz
        | Guifont("+") | GuifontWide("+") -> font_size    <- font_size + 1.0
        | Guifont("-") | GuifontWide("-") -> font_size    <- font_size - 1.0
        | _                               -> config_font  <- false

        if config_font then fontConfig()

    let setMouse (en:bool) =
        mouse_en <- en

    let hiattrDefine (hls: HighlightAttr[]) =
        Array.iter setHighlight hls

    let setWinPos grid win startrow startcol w h =
        trace "setWinPos: grid = %A, win = %A, startrow = %A, startcol = %A, w = %A, h = %A" grid win startrow startcol w h
        let existing =  child_grids 
                     |> Seq.indexed
                     |> Seq.tryPick (function | (i, a) when (a.child :> IGridUI).Id = grid  -> Some(i, a.child)
                                              | _ -> None)
        let origin = getPoint startrow startcol
        let child_size = getPoint h w
        trace "setWinPos: child will be positioned at %A" origin
        match existing with
        | Some(i, child) -> 
            (* manually resize the child grid as per neovim docs *)
            child.initBuffer h w
            child_grids.[i] <- new EmbeddedEditorViewModel(child,origin.X,origin.Y, child_size.X, child_size.Y)
        | None -> 
            let child = new EditorViewModel(grid, this, {rows=h; cols=w}, glyph_size, Size(child_size.X, child_size.Y), font_size, grid_scale, hi_defs, mode_defs, _guifont, _guifontwide, cursor_modeidx)
            let anchor = new EmbeddedEditorViewModel(child, origin.X,origin.Y, child_size.X, child_size.Y)
            child_grids.Add <| anchor
            //let wnd = Window()
            //wnd.Height  <- child_size.Y
            //wnd.Width   <- child_size.X
            //wnd.Content <- anchor.child
            //wnd.Show()

    let redraw(cmd: RedrawCommand) =
        match cmd with
        | UnknownCommand x                                                   -> trace "unknown command %A" x
        | HighlightAttrDefine hls                                            -> hiattrDefine hls
        | DefaultColorsSet(fg,bg,sp,_,_)                                     -> setDefaultColors fg bg sp
        | ModeInfoSet(cs_en, info)                                           -> setModeInfo cs_en info
        | ModeChange(name, index)                                            -> changeMode name index
        | GridResize(id, w, h) when id = GridId                              -> this.initBuffer h w
        | GridClear id when id = GridId                                      -> clearBuffer()
        | GridLine lines                                                     -> Array.iter (fun (line: GridLine) -> if line.grid = GridId then putBuffer line) lines
        | GridCursorGoto(id, row, col)                                       -> cursorGoto id row col
        | GridDestroy id when id = GridId                                    -> this.DestroyFramebuffer()
        | GridScroll(id, top,bot,left,right,rows,cols) when id = GridId      -> scrollBuffer top bot left right rows cols
        | Flush                                                              -> flush() 
        | Bell                                                               -> bell false
        | VisualBell                                                         -> bell true
        | Busy is_busy                                                       -> setBusy is_busy
        | SetTitle title                                                     -> Application.Current.MainWindow.Title <- title
        | SetIcon icon                                                       -> trace "icon: %s" icon // TODO
        | SetOption opts                                                     -> Array.iter setOption opts
        | Mouse en                                                           -> setMouse en
        | WinPos(grid, win, startrow, startcol, w, h) when GridId = 1        -> setWinPos grid win startrow startcol w h
        | _ -> ()

    do
        let fg,bg,sp,attr = getDrawAttrs 0
        default_bg <- bg
        default_fg <- fg
        default_sp <- sp
        fontConfig()
        this.Watch [
            Model.Redraw (Array.iter redraw)
            Model.Notify "ToggleFullScreen" (fun [| Integer32(gridid) |] -> toggleFullScreen gridid )
        ] 

    member private __.initBuffer nrow ncol =
        grid_size <- { rows = nrow; cols = ncol }
        trace "buffer resize = %A" grid_size
        clearBuffer()

    interface IGridUI with
        member __.Id = GridId
        member __.GridHeight = int( measured_size.Height / glyph_size.Height )
        member __.GridWidth  = int( measured_size.Width  / glyph_size.Width  )
        member __.Resized = resizeEvent.Publish
        member __.Input = inputEvent.Publish

    member __.DestroyFramebuffer() =
        if grid_fb <> null then
            grid_dc.Dispose()
            grid_dc <- null
            grid_fb.Dispose()
            grid_fb <- null

    member __.cursorConfig() =
        async {
            if mode_defs.Length = 0 || cursor_modeidx < 0 then return ()
            elif grid_buffer.GetLength(0) <= cursor_row || grid_buffer.GetLength(1) <= cursor_col then return()
            else
            let mode  = mode_defs.[cursor_modeidx]
            let hlid  = grid_buffer.[cursor_row, cursor_col].hlid
            let hlid  = Option.defaultValue hlid mode.attr_id
            let fg, bg, sp, attrs = getDrawAttrs hlid 
            let origin = getPoint cursor_row cursor_col 
            let text = grid_buffer.[cursor_row, cursor_col].text
            let text_type = wswidth text
            let width = float(CharTypeWidth text_type) * glyph_size.Width

            let on, off, wait =
                match mode with
                | { blinkon = Some on; blinkoff = Some off; blinkwait = Some wait  }
                    when on > 0 && off > 0 && wait > 0 -> on, off, wait
                | _ -> 0,0,0

            cursor_info.typeface       <- _guifont
            cursor_info.wtypeface      <- _guifontwide
            cursor_info.fontSize       <- font_size
            cursor_info.text           <- text
            cursor_info.fg             <- fg
            cursor_info.bg             <- bg
            cursor_info.sp             <- sp
            cursor_info.underline      <- attrs.underline
            cursor_info.undercurl      <- attrs.undercurl
            cursor_info.bold           <- attrs.bold
            cursor_info.italic         <- attrs.italic
            cursor_info.cellPercentage <- Option.defaultValue 100 mode.cell_percentage
            cursor_info.w              <- width
            cursor_info.h              <- glyph_size.Height
            cursor_info.x              <- origin.X
            cursor_info.y              <- origin.Y
            cursor_info.blinkon        <- on
            cursor_info.blinkoff       <- off
            cursor_info.blinkwait      <- wait
            cursor_info.shape          <- Option.defaultValue CursorShape.Block mode.cursor_shape
            cursor_info.enabled        <- cursor_en
            cursor_info.ingrid         <- cursor_ingrid
            cursor_info.RenderTick     <- cursor_info.RenderTick + 1
            trace "set cursor info"
        } |> Async.RunSynchronously

    member this.setCursorEnabled v =
        cursor_en <- v
        this.cursorConfig()

    (*******************   Exposed properties   ***********************)

    member this.FrameBuffer
        with get() : RenderTargetBitmap = grid_fb
        and set(v) =
            ignore <| this.RaiseAndSetIfChanged(&grid_fb, v)

    member this.Fullscreen
        with get() : bool = grid_fullscreen
        and set(v) =
            ignore <| this.RaiseAndSetIfChanged(&grid_fullscreen, v)

    member this.RenderTick
        with get() : int = grid_rendertick
        and set(v) =
            ignore <| this.RaiseAndSetIfChanged(&grid_rendertick, v)

    member this.CursorInfo
        with get() : CursorViewModel = cursor_info
        and set(v) =
            ignore <| this.RaiseAndSetIfChanged(&cursor_info, v)

    member __.RenderScale
        with get() : float = grid_scale
        and set(v) =
            grid_scale <- v

    member __.BackgroundBrush
        with get(): SolidColorBrush = SolidColorBrush(default_bg)

    member __.BufferHeight with get(): float = if grid_fb <> null then grid_fb.Size.Height else 10.0
    member __.BufferWidth  with get(): float = if grid_fb <> null then grid_fb.Size.Width else 10.0
    member __.TopLevel     with get(): bool  = parent.IsNone

    member this.MeasuredSize
        with get() : Size = measured_size
        and set(v) =
            trace "set measured size: %A" v
            let gridui = this :> IGridUI
            let gw, gh = gridui.GridWidth, gridui.GridHeight
            measured_size <- v
            let gw', gh' = gridui.GridWidth, gridui.GridHeight
            if gw <> gw' || gh <> gh' then 
                resizeEvent.Trigger(this)

    member __.ChildGrids = child_grids

    (*******************   Events   ***********************)

    member __.OnKey (e: KeyEventArgs) = 
        e.Handled <- true
        inputEvent.Trigger <| InputEvent.Key(e.Modifiers, e.Key)

    member __.OnMouseDown (e: PointerPressedEventArgs) (view: Visual) = 
        if mouse_en then
            let x, y = e.GetPosition view |> getPos
            e.Handled <- true
            mouse_pressed <- e.MouseButton
            inputEvent.Trigger <| InputEvent.MousePress(e.InputModifiers, y, x, e.MouseButton, e.ClickCount)

    member __.OnMouseUp (e: PointerReleasedEventArgs) (view: Visual) = 
        if mouse_en then
            let x, y = e.GetPosition view |> getPos
            e.Handled <- true
            mouse_pressed <- MouseButton.None
            inputEvent.Trigger <| InputEvent.MouseRelease(e.InputModifiers, y, x, e.MouseButton)

    member __.OnMouseMove (e: PointerEventArgs) (view: Visual) = 
        if mouse_en && mouse_pressed <> MouseButton.None then
            let x, y = e.GetPosition view |> getPos
            e.Handled <- true
            if (x,y) <> mouse_pos then
                mouse_pos <- x,y
                inputEvent.Trigger <| InputEvent.MouseDrag(e.InputModifiers, y, x, mouse_pressed)

    member __.OnMouseWheel (e: PointerWheelEventArgs) (view: Visual) = 
        if mouse_en then
            let x, y = e.GetPosition view |> getPos
            let col, row = int(e.Delta.X), int(e.Delta.Y)
            e.Handled <- true
            inputEvent.Trigger <| InputEvent.MouseWheel(e.InputModifiers, y, x, col, row)

    member __.OnTextInput (e: TextInputEventArgs) = 
        inputEvent.Trigger <| InputEvent.TextInput(e.Text)
<|MERGE_RESOLUTION|>--- conflicted
+++ resolved
@@ -173,7 +173,6 @@
     let rounding (pt: Point) =
         let px = pt * grid_scale 
         Point(Math.Ceiling px.X, Math.Ceiling px.Y) / grid_scale 
-<<<<<<< HEAD
 
     let getFramebufferRegionR row col nr_row nr_col =
         let topLeft      = getPoint row col 
@@ -184,8 +183,6 @@
         let topLeft      = getPoint row col
         let bottomRight  = (topLeft + getPoint nr_row nr_col) |> rounding
         Rect(topLeft , bottomRight)
-=======
->>>>>>> 87ca6914
 
     let drawBuffer (ctx: IDrawingContextImpl) row col colend hlid (str: string list) =
 
@@ -202,8 +199,7 @@
 
         let region = getFramebufferRegion row col 1 nr_col
 
-        if ctx <> null 
-        then RenderText(ctx, region, fg, bg, sp, attrs.underline, attrs.undercurl, String.Concat str)
+        RenderText(ctx, region, fg, bg, sp, attrs.underline, attrs.undercurl, String.Concat str)
 
     // assembles text from grid and draw onto the context.
     let drawBufferLine (ctx: IDrawingContextImpl) y x0 xN =
@@ -240,14 +236,15 @@
             let bottom = max grid_dirty.row_end region.row_end
             let right = max grid_dirty.col_end region.col_end
             grid_dirty <- { row = top; col = left; height = bottom - top; width = right - left }
-
-        for y = region.row to region.row_end - 1 do
-            drawBufferLine grid_dc y region.col region.col_end
+        if grid_dc <> null then
+            for y = region.row to region.row_end - 1 do
+                drawBufferLine grid_dc y region.col region.col_end
 
     let markAllDirty () =
         grid_dirty   <- { row = 0; col = 0; height = grid_size.rows; width = grid_size.cols }
-        for y = 0 to grid_size.rows - 1 do
-            drawBufferLine grid_dc y 0 grid_size.cols
+        if grid_dc <> null then
+            for y = 0 to grid_size.rows - 1 do
+                drawBufferLine grid_dc y 0 grid_size.cols
 
     let markClean () =
         grid_dirty <- { row = 0; col = 0; height = 0; width = 0}
@@ -341,8 +338,6 @@
         let dirty = {dirty with width = min (dirty.width + 1) grid_size.cols}
         markDirty dirty
 
-<<<<<<< HEAD
-=======
     let setModeInfo (cs_en: bool) (info: ModeInfo[]) =
         mode_defs <- info
         this.setCursorEnabled cs_en
@@ -369,7 +364,6 @@
         //else this.Cursor <- Cursor(StandardCursorType.Arrow)
         //flush()
 
->>>>>>> 87ca6914
     let scrollBuffer (top: int) (bot: int) (left: int) (right: int) (rows: int) (cols: int) =
         //  !NOTE top-bot are the bounds of the SCROLL-REGION, not SRC or DST.
         //        scrollBuffer first specifies the SR, and offsets SRC/DST according
@@ -430,31 +424,6 @@
             grid_dc.DrawImage(grid_fb.PlatformImpl :?> IRef<IBitmapImpl>, 1.0, src_region, dst_region)
 
 
-    let setModeInfo (cs_en: bool) (info: ModeInfo[]) =
-        mode_defs <- info
-        this.setCursorEnabled cs_en
-
-    let cursorGoto row col =
-        cursor_row <- row
-        cursor_col <- col
-        this.cursorConfig()
-
-    let changeMode (name: string) (index: int) = 
-        cursor_modeidx <- index
-        this.cursorConfig()
-
-    let bell (visual: bool) =
-        // TODO
-        trace "neovim" "bell: %A" visual
-        ()
-
-    let setBusy (v: bool) =
-        trace "neovim" "busy: %A" v
-        this.setCursorEnabled <| not v
-        //if v then this.Cursor <- Cursor(StandardCursorType.Wait)
-        //else this.Cursor <- Cursor(StandardCursorType.Arrow)
-        //flush()
-
     let setOption (opt: UiOption) = 
         trace "setOption: %A" opt
 
