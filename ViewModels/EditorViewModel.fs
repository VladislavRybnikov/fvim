--- conflicted
+++ resolved
@@ -15,14 +15,6 @@
 open Avalonia.Threading
 open Avalonia.Skia
 open FSharp.Control.Reactive
-<<<<<<< HEAD
-open ReactiveUI
-open Avalonia.Skia
-open SkiaSharp
-open Avalonia.Utilities
-=======
->>>>>>> 0c43530c
-
 open System
 open System.Collections.ObjectModel
 open Avalonia.Controls
@@ -105,68 +97,6 @@
     let getPos (p: Point) =
         int(p.X / glyph_size.Width), int(p.Y / glyph_size.Height)
 
-<<<<<<< HEAD
-    let getDrawAttrs hlid = 
-        let attrs = hi_defs.[hlid].rgb_attr
-
-        let mutable fg = Option.defaultValue default_fg attrs.foreground
-        let mutable bg = Option.defaultValue default_bg attrs.background
-        let mutable sp = Option.defaultValue default_sp attrs.special
-
-        if attrs.reverse then
-            fg <- GetReverseColor fg
-            bg <- GetReverseColor bg
-            sp <- GetReverseColor sp
-
-        fg, bg, sp, attrs
-
-    let getFramebufferRegion row col nr_row nr_col =
-        let topLeft      = getPoint row col
-        let bottomRight  = (topLeft + getPoint nr_row nr_col) 
-        Rect(topLeft , bottomRight)
-
-    let drawBuffer (ctx: IDrawingContextImpl) row col colend hlid (str: string list) =
-
-        let attrs = hi_defs.[hlid].rgb_attr
-        let typeface = GetTypeface(List.head str, attrs.italic, attrs.bold, _guifont, _guifontwide)
-        let _fg, bg, sp, attrs = getDrawAttrs hlid 
-
-        use fg = GetForegroundBrush(_fg, typeface, font_size)
-
-        let nr_col = 
-            match wswidth grid_buffer.[row, colend - 1].text with
-            | CharType.Wide | CharType.Nerd | CharType.Emoji -> colend - col + 1
-            | _ -> colend - col
-
-        let region = getFramebufferRegion row col 1 nr_col
-
-        RenderText(ctx, region, fg, bg, sp, attrs.underline, attrs.undercurl, String.Concat str)
-
-    // assembles text from grid and draw onto the context.
-    let drawBufferLine (ctx: IDrawingContextImpl) y x0 xN =
-        let xN = min xN grid_size.cols
-        let x0 = max x0 0
-        let y  = (min y  (grid_size.rows - 1) ) |> max 0
-        let mutable x'   = xN - 1
-        let mutable hlid = grid_buffer.[y, x'].hlid
-        let mutable str  = []
-        let mutable wc   = wswidth grid_buffer.[y,x'].text
-        //  in each line we do backward rendering.
-        //  the benefit is that the italic fonts won't be covered by later drawings
-        for x = xN - 1 downto x0 do
-            let myhlid = grid_buffer.[y,x].hlid 
-            let mywc   = wswidth grid_buffer.[y,x].text
-            if myhlid <> hlid || mywc <> wc then
-                drawBuffer ctx y (x + 1) (x' + 1) hlid str
-                hlid <- myhlid 
-                wc <- mywc
-                x' <- x
-                str <- []
-            str <- grid_buffer.[y,x].text :: str
-        drawBuffer ctx y x0 (x' + 1) hlid str
-
-=======
->>>>>>> 0c43530c
     let markDirty (region: GridRect) =
         if grid_dirty.height < 1 || grid_dirty.width < 1 
         then
@@ -351,7 +281,6 @@
             for i = bot + rows - 1 downto top do
                 copy i (i-rows)
 
-<<<<<<< HEAD
         if grid_dc <> null then
             let src_top, src_bot =
                 if rows > 0 then (top + rows), bot
@@ -377,14 +306,12 @@
             trace "scroll: src=[%A]   dst=[%A]   glyph=[%A]" src_region dst_region glyph_size
             grid_dc.DrawImage(grid_fb.PlatformImpl :?> IRef<IBitmapImpl>, 1.0, src_region, dst_region)
 
-=======
         if top <= cursor_row 
            && cursor_row <= bot 
            && left <= cursor_col 
            && cursor_col <= right
         then
             this.cursorConfig()
->>>>>>> 0c43530c
 
     let setOption (opt: UiOption) = 
         trace "setOption: %A" opt
