--- conflicted
+++ resolved
@@ -19,17 +19,9 @@
         AppBuilder
             .Configure<App>()
             .UsePlatformDetect()
-<<<<<<< HEAD
-=======
-            .UseSkia()
+            .UseReactiveUI()
             .With(new Win32PlatformOptions(UseDeferredRendering=false, AllowEglInitialization=true))
             .With(new AvaloniaNativePlatformOptions(UseDeferredRendering=false, UseGpu=true))
-            .With(new X11PlatformOptions(UseEGL=true, UseGpu=true))
-            .With(new MacOSPlatformOptions(ShowInDock=true))
->>>>>>> 3edb5a6c
-            .UseReactiveUI()
-            .With(new Win32PlatformOptions(UseDeferredRendering=true, AllowEglInitialization=true))
-            .With(new AvaloniaNativePlatformOptions(UseDeferredRendering=true, UseGpu=true))
             .With(new X11PlatformOptions(UseEGL=true, UseGpu=true))
             .With(new MacOSPlatformOptions(ShowInDock=true))
             .LogToDebug()
