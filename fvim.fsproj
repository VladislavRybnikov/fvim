﻿<Project Sdk="Microsoft.NET.Sdk">

  <PropertyGroup>
    <OutputType>WinExe</OutputType>
    <TargetFramework>netcoreapp2.2</TargetFramework>
    <AssemblyName>FVim</AssemblyName>
<<<<<<< HEAD
=======
    <DefineConstants>TRACE</DefineConstants>
    <Prefer32Bit>false</Prefer32Bit>
>>>>>>> 190be14e
  </PropertyGroup>
  
  <PropertyGroup>
    <AssemblyVersion>$(GitTag)</AssemblyVersion>
    <Version>$(GitTag)</Version>
    <ApplicationVersion>$(GitTag)</ApplicationVersion>
    <Authors>Yatao Li</Authors>
  </PropertyGroup>

  <ItemGroup>
    <Compile Include="config.fs" />
    <Compile Include="getopt.fs" />
    <Compile Include="log.fs" />
    <Compile Include="wcwidth.fs" />
    <Compile Include="ui.fs" />
    <Compile Include="neovim\neovim.def.fs" />
    <Compile Include="neovim\neovim.rpc.fs" />
    <Compile Include="neovim\neovim.model.fs" />
    <Compile Include="ViewModels\CursorViewModel.fs" />
    <Compile Include="ViewModels\EditorViewModel.fs" />
    <Compile Include="ViewModels\MainWindowViewModel.fs" />
    <Compile Include="Views\MainWindow.xaml.fs" />
    <Compile Include="Views\Editor.xaml.fs" />
    <Compile Include="Views\Cursor.xaml.fs" />
    <Compile Include="App.xaml.fs" />
    <Compile Include="Program.fs" />
    <ApplicationDefinition Include="fvim.config" />
  </ItemGroup>

  <ItemGroup>
    <Compile Update="**\*.xaml.fs">
      <DependentUpon>%(Filename)</DependentUpon>
    </Compile>
    <AvaloniaResource Include="Assets\*" />
    <Content Include="**\*.xaml" />
    <AvaloniaResource Include="**\*.xaml">
      <SubType>Designer</SubType>
    </AvaloniaResource>
    <EmbeddedResource Include="nerd.ttf" />
    <Content Include="Assets\*" />
  </ItemGroup>

  <ItemGroup>
    <PackageReference Include="Avalonia" Version="0.8.1-cibuild0002788-beta" />
    <PackageReference Include="Avalonia.Angle.Windows.Natives" Version="2.1.0.2019013001" />
    <PackageReference Include="Avalonia.Desktop" Version="0.8.1-cibuild0002788-beta" />
    <PackageReference Include="Avalonia.ReactiveUI" Version="0.8.1-cibuild0002788-beta" />
    <PackageReference Include="FSharp.Control.Reactive" Version="4.2.0" />
    <PackageReference Include="FSharp.Data" Version="3.1.1" />
    <PackageReference Include="GitInfo" Version="2.0.20">
      <IncludeAssets>runtime; build; native; contentfiles; analyzers; buildtransitive</IncludeAssets>
      <PrivateAssets>all</PrivateAssets>
    </PackageReference>
    <PackageReference Include="MessagePack" Version="1.7.3.7" />
    <PackageReference Include="NSubsys" Version="1.0.0">
      <IncludeAssets>runtime; build; native; contentfiles; analyzers</IncludeAssets>
      <PrivateAssets>all</PrivateAssets>
    </PackageReference>
    <PackageReference Include="ReactiveUI" Version="9.16.6" />
    <PackageReference Include="SkiaSharp.HarfBuzz" Version="1.68.0" />
    <PackageReference Include="TaskBuilder.fs" Version="2.1.0" />
    <PackageReference Update="FSharp.Core" Version="4.6.2" />
  </ItemGroup>

</Project><|MERGE_RESOLUTION|>--- conflicted
+++ resolved
@@ -4,11 +4,7 @@
     <OutputType>WinExe</OutputType>
     <TargetFramework>netcoreapp2.2</TargetFramework>
     <AssemblyName>FVim</AssemblyName>
-<<<<<<< HEAD
-=======
-    <DefineConstants>TRACE</DefineConstants>
     <Prefer32Bit>false</Prefer32Bit>
->>>>>>> 190be14e
   </PropertyGroup>
   
   <PropertyGroup>
