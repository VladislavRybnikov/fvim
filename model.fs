--- conflicted
+++ resolved
@@ -421,14 +421,10 @@
     States.Register.Bool "ui.termcolors"
     States.Register.Bool "ui.hlstate"
 
-<<<<<<< HEAD
     States.Register.String "background.composition"
     States.Register.Float "background.opacity"
 
 
-    States.Register.Notify "remote.detach" (fun _ -> Detach())
-    States.Register.Watch "ui" UpdateUICapabilities
-=======
     List.iter ignore [
         ev_uiopt.Publish
         |> Observable.throttle(TimeSpan.FromMilliseconds 20.0)
@@ -437,7 +433,6 @@
         States.Register.Notify "remote.detach" (fun _ -> Detach())
         States.Register.Watch "ui" ev_uiopt.Trigger
     ]
->>>>>>> 72cfe68c
 
     States.Register.Request "set-clipboard" (fun [| P(|String|_|)lines; String regtype |] -> async {
         States.clipboard_lines <- lines
@@ -580,15 +575,12 @@
         let! _ = Async.AwaitTask(nvim.``command!`` "-complete=expression FVimUITermColors" 1 (sprintf "call rpcnotify(%d, 'ui.termcolors', <args>)" myChannel))
         let! _ = Async.AwaitTask(nvim.``command!`` "-complete=expression FVimUIHlState" 1 (sprintf "call rpcnotify(%d, 'ui.hlstate', <args>)" myChannel))
 
-<<<<<<< HEAD
         let! _ = Async.AwaitTask(nvim.``command!`` "-complete=expression FVimBackgroundOpacity" 1 (sprintf "call rpcnotify(%d, 'background.opacity', <args>)" myChannel))
         let! _ = Async.AwaitTask(nvim.``command!`` "-complete=expression FVimBackgroundComposition" 1 (sprintf "call rpcnotify(%d, 'background.composition', <args>)" myChannel))
 
 
-=======
         // trigger ginit upon VimEnter
         let! _ = Async.AwaitTask(nvim.command "autocmd VimEnter * runtime! ginit.vim")
->>>>>>> 72cfe68c
         ()
     } 
     |> Async.RunSynchronously
