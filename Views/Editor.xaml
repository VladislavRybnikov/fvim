﻿<Canvas 
  xmlns      = "https://github.com/avaloniaui"
  xmlns:x    = "http://schemas.microsoft.com/winfx/2006/xaml"
  xmlns:d    = "http://schemas.microsoft.com/expression/blend/2008"
  xmlns:mc   = "http://schemas.openxmlformats.org/markup-compatibility/2006"
  xmlns:fvim = "clr-namespace:FVim;assembly=FVim"
  Focusable  = "True"
  x:Class    = "FVim.Editor"
<<<<<<< HEAD
  Background = "Transparent"
  >

=======
  Background = "{Binding BackgroundBrush, Mode=OneWay}"
  Design.Height="300"
  Design.Width="400"
  >
  <Design.DataContext>
    <fvim:EditorSampleData />
  </Design.DataContext>
  <Image 
    Name                = "FrameBuffer"
    Source              = "{Binding FrameBuffer,  Mode=OneWay}"
    Width               = "{Binding BufferWidth,  Mode=OneWay}"
    Height              = "{Binding BufferHeight, Mode=OneWay}"
    HorizontalAlignment = "Left"
    VerticalAlignment   = "Top"
    Focusable           = "False"
  />
>>>>>>> 69714904
  <fvim:Cursor
    DataContext         = "{Binding CursorInfo}"
    Height              = "{Binding Height, Mode=OneWay}"
    Width               = "{Binding Width, Mode=OneWay}"
    HorizontalAlignment = "Left"
    VerticalAlignment   = "Top"
    Focusable           = "False"
    IsVisible           = "{Binding $parent[1].IsActive, Mode=OneWay}"
    >
  </fvim:Cursor>

  <fvim:PopupMenu 
    DataContext         = "{Binding PopupMenu}"
    ZIndex              = "10"
    Focusable           = "True"
    HorizontalAlignment = "Left"
    VerticalAlignment   = "Top"/>
</Canvas><|MERGE_RESOLUTION|>--- conflicted
+++ resolved
@@ -6,28 +6,13 @@
   xmlns:fvim = "clr-namespace:FVim;assembly=FVim"
   Focusable  = "True"
   x:Class    = "FVim.Editor"
-<<<<<<< HEAD
   Background = "Transparent"
-  >
-
-=======
-  Background = "{Binding BackgroundBrush, Mode=OneWay}"
   Design.Height="300"
   Design.Width="400"
   >
   <Design.DataContext>
     <fvim:EditorSampleData />
   </Design.DataContext>
-  <Image 
-    Name                = "FrameBuffer"
-    Source              = "{Binding FrameBuffer,  Mode=OneWay}"
-    Width               = "{Binding BufferWidth,  Mode=OneWay}"
-    Height              = "{Binding BufferHeight, Mode=OneWay}"
-    HorizontalAlignment = "Left"
-    VerticalAlignment   = "Top"
-    Focusable           = "False"
-  />
->>>>>>> 69714904
   <fvim:Cursor
     DataContext         = "{Binding CursorInfo}"
     Height              = "{Binding Height, Mode=OneWay}"
