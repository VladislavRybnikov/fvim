--- conflicted
+++ resolved
@@ -311,12 +311,7 @@
 
             (*trace "image size: %A; fb size: %A" (image().Bounds) (grid_fb.Size)*)
         (*trace "base rendering"*)
-<<<<<<< HEAD
         (*base.Render ctx*)
-        m_render_queued <- false
-=======
-        base.Render ctx
->>>>>>> 72cfe68c
         (*trace "render end"*)
 
     override this.MeasureOverride(size) =
