﻿namespace FVim

open FVim.neovim.def
open FVim.ui
open FVim.log
open FVim.wcwidth

<<<<<<< HEAD
open ReactiveUI
=======
open SkiaSharp
>>>>>>> 4ef4d770
open Avalonia
open Avalonia.Controls
open Avalonia.Input
open Avalonia.Markup.Xaml
open Avalonia.Media
open Avalonia.Threading
open Avalonia.Platform
open Avalonia.Utilities
open Avalonia.Skia
open Avalonia.Data
<<<<<<< HEAD
=======
open Avalonia.Media.Imaging
open ReactiveUI
>>>>>>> 4ef4d770
open Avalonia.VisualTree
open Avalonia.Layout
open System.Reactive.Linq
open System.Reactive.Disposables
open System
open Avalonia.Threading
open System.Collections.ObjectModel
open System.Collections.Specialized
open System.Collections.Generic
open Avalonia.Win32

type EmbeddedEditor() as this =
    inherit UserControl()
    do
        AvaloniaXamlLoader.Load(this)

and Editor() as this =
    inherit Canvas()

    let mutable m_saved_size  = Size(100.0,100.0)
    let mutable m_saved_pos   = PixelPoint(300, 300)
    let mutable m_saved_state = WindowState.Normal
    let mutable grid_fb: RenderTargetBitmap  = null
    let mutable grid_dc: IDrawingContextImpl = null
    let mutable grid_scale: float            = 1.0
    let mutable grid_vm: EditorViewModel     = Unchecked.defaultof<_>

    let image() = this.FindControl<Image>("FrameBuffer")

    let resizeFrameBuffer() =

        Dispatcher.UIThread.InvokeAsync(fun () ->
            grid_scale <- this.GetVisualRoot().RenderScaling
            image().Source <- null
            if grid_fb <> null then
                grid_dc.Dispose()
                grid_dc <- null
                grid_fb.Dispose()
                grid_fb <- null
            grid_fb <- AllocateFramebuffer grid_vm.BufferWidth grid_vm.BufferHeight grid_scale
            grid_dc <- grid_fb.CreateDrawingContext(null)
            image().Source <- grid_fb
        ) |> ignore

    //-------------------------------------------------------------------------
    //           = The rounding error of the rendering system =
    //
    // Suppose our grid is arranged uniformly with the height of the font:
    //
    //   Y_line = row * H_font
    //
    // Here, row is an integer and H_font float. We then have line Y positions
    // as a sequence of incrementing floats: [ 0 * H_font; 1 * H_font; ... ]
    // Suppose the whole grid is rendered in one pass, the lines will be drawn
    // with coordinates:
    //
    //   [ {0Hf, 1Hf}; {1Hf, 2Hf}; {2Hf, 3Hf} ... ]
    //
    // Clearly this is overlapping. In a pixel-based coordinate system we simply
    // reduce the line height by one pixel. However now we are in a float co-
    // ordinate system.. The overlapped rectangles are drawn differently -- not
    // only that they don't overlap, they leave whitespace gaps in between!
    // To compensate, we have to manually do the rounding to snap the pixels...
    //-------------------------------------------------------------------------
    // like this:
    let rounding (pt: Point) =
        let px = pt * grid_scale 
        Point(Math.Ceiling px.X, Math.Ceiling px.Y) / grid_scale 

    let drawBuffer (ctx: IDrawingContextImpl) row col colend hlid (str: string list) =

        let x = 
            match str with
            | x :: _ -> x
            | _ -> " "

        let font, fontwide, fontsize = grid_vm.GetFontAttrs()
        let fg, bg, sp, attrs = grid_vm.GetDrawAttrs hlid 
        let typeface = GetTypeface(x, attrs.italic, attrs.bold, font, fontwide)

        use fgpaint = new SKPaint()
        use bgpaint = new SKPaint()
        use sppaint = new SKPaint()
        SetForegroundBrush(fgpaint, fg, typeface, fontsize)

        let nr_col = 
            match wswidth grid_vm.[row, colend - 1].text with
            | CharType.Wide | CharType.Nerd | CharType.Emoji -> colend - col + 1
            | _ -> colend - col

        let topLeft      = grid_vm.GetPoint row col
        let bottomRight  = (topLeft + grid_vm.GetPoint 1 nr_col) |> rounding
        let bg_region    = Rect(topLeft , bottomRight)

        bgpaint.Color <- bg.ToSKColor()
        sppaint.Color <- sp.ToSKColor()

        RenderText(ctx, bg_region, fgpaint, bgpaint, sppaint, attrs.underline, attrs.undercurl, String.Concat str)

    // assembles text from grid and draw onto the context.
    let drawBufferLine (ctx: IDrawingContextImpl) y x0 xN =
        let xN = min xN grid_vm.Cols
        let x0 = max x0 0
        let y  = (min y  (grid_vm.Rows - 1) ) |> max 0
        let mutable x': int                  = xN - 1
        let mutable prev: GridBufferCell ref = ref grid_vm.[y, x']
        let mutable str: string list         = []
        let mutable wc: CharType             = wswidth (!prev).text
        let mutable bold = 
            let _,_,_,hl_attrs = grid_vm.GetDrawAttrs (!prev).hlid
            hl_attrs.bold
        //  in each line we do backward rendering.
        //  the benefit is that the italic fonts won't be covered by later drawings
        for x = xN - 1 downto x0 do
            let current = ref grid_vm.[y,x]
            let mytext = (!current).text
            let mywc = wswidth mytext
            //  !NOTE bold glyphs are generally wider than normal.
            //  Therefore, we have to break them into single glyphs
            //  to prevent overflow into later cells.
            let prev_hlid = (!prev).hlid
            let hlidchange = prev_hlid <> (!current).hlid 
            if hlidchange || mywc <> wc || bold then
                drawBuffer ctx y (x + 1) (x' + 1) prev_hlid str
                wc <- mywc
                x' <- x
                str <- []
                if hlidchange then
                    prev <- current
                    bold <- let _,_,_,hl_attrs = grid_vm.GetDrawAttrs (!current).hlid
                            in hl_attrs.bold
            str <- mytext :: str
        drawBuffer ctx y x0 (x' + 1) (!prev).hlid str

    let toggleFullscreen(v) =
        let win = this.GetVisualRoot() :?> Window

        if not v then
            win.WindowState <- m_saved_state
            win.PlatformImpl.Resize(m_saved_size)
            win.Position <- m_saved_pos
            win.HasSystemDecorations <- true
        else
            m_saved_size             <- win.ClientSize
            m_saved_pos              <- win.Position
            m_saved_state            <- win.WindowState
            let screen                = win.Screens.ScreenFromVisual(this)
            let screenBounds          = screen.Bounds
            let sz                    = screenBounds.Size.ToSizeWithDpi(96.0 * this.GetVisualRoot().RenderScaling)
            win.HasSystemDecorations <- false
            win.WindowState          <- WindowState.Normal
            win.Position             <- screenBounds.TopLeft
            win.PlatformImpl.Resize(sz)

    let doWithDataContext fn =
        match this.DataContext with
        | :? EditorViewModel as viewModel ->
            fn viewModel
        | _ -> ()

    let redraw tick =
        trace ("editor #" + (grid_vm:>IGridUI).Id.ToString()) "render tick %d" tick
        ignore <| Dispatcher.UIThread.InvokeAsync(fun () ->
            image().InvalidateVisual()
        )

    let onViewModelConnected (vm:EditorViewModel) =
        grid_vm <- vm
        [
            vm.ObservableForProperty(fun x -> x.RenderTick).Subscribe(fun tick -> redraw <| tick.GetValue())
            vm.ObservableForProperty(fun x -> x.Fullscreen).Subscribe(fun v -> toggleFullscreen <| v.GetValue())
            Observable.merge
                <| vm.ObservableForProperty(fun x -> x.BufferWidth)
                <| vm.ObservableForProperty(fun x -> x.BufferHeight)
            |> Observable.subscribe(fun _ -> resizeFrameBuffer())
            Observable.Interval(TimeSpan.FromMilliseconds(100.0))
                      .FirstAsync(fun _ -> this.IsInitialized)
                      .Subscribe(fun _ -> 
                        Model.OnGridReady(vm :> IGridUI)
                        ignore <| Dispatcher.UIThread.InvokeAsync(this.Focus)
                    )
        ] |> vm.Watch 
        
    do
        this.Watch [

            this.TextInput.Subscribe(fun e -> doWithDataContext(fun vm -> vm.OnTextInput e))

            this.GetObservable(Editor.DataContextProperty)
                          .OfType<EditorViewModel>()
                          .Subscribe(onViewModelConnected)

        ]
        AvaloniaXamlLoader.Load(this)

    static member RenderTickProp = AvaloniaProperty.Register<Editor, int>("RenderTick")
    static member FullscreenProp = AvaloniaProperty.Register<Editor, bool>("Fullscreen")
    static member ViewModelProp  = AvaloniaProperty.Register<Editor, EditorViewModel>("ViewModel")

    override this.Render ctx =
        if grid_dc <> null then
            let dirty = grid_vm.Dirty
            for row = dirty.row to dirty.row_end - 1 do
                drawBufferLine grid_dc row dirty.col dirty.col_end
            grid_vm.markClean()

        base.Render ctx

    override this.MeasureOverride(size) =
        doWithDataContext (fun vm ->
            if vm.TopLevel then
                vm.MeasuredSize <- size
            vm.RenderScale <- (this :> IVisual).GetVisualRoot().RenderScaling
        )
        size

    (*each event repeats 4 times... use the event instead *)
    (*override this.OnTextInput(e) =*)

    override __.OnKeyDown(e) =
        doWithDataContext(fun vm -> vm.OnKey e)

    override __.OnKeyUp(e) =
        e.Handled <- true

    override this.OnPointerPressed(e) =
        doWithDataContext(fun vm -> vm.OnMouseDown e this)

    override this.OnPointerReleased(e) =
        doWithDataContext(fun vm -> vm.OnMouseUp e this)

    override this.OnPointerMoved(e) =
        doWithDataContext(fun vm -> vm.OnMouseMove e this)

    override this.OnPointerWheelChanged(e) =
        doWithDataContext(fun vm -> vm.OnMouseWheel e this)

    interface IViewFor<EditorViewModel> with
        member this.ViewModel
            with get (): EditorViewModel = this.GetValue(Editor.ViewModelProp)
            and set (v: EditorViewModel): unit = this.SetValue(Editor.ViewModelProp, v)
        member this.ViewModel
            with get (): obj = this.GetValue(Editor.ViewModelProp) :> obj
            and set (v: obj): unit = this.SetValue(Editor.ViewModelProp, v)
<|MERGE_RESOLUTION|>--- conflicted
+++ resolved
@@ -5,11 +5,8 @@
 open FVim.log
 open FVim.wcwidth
 
-<<<<<<< HEAD
 open ReactiveUI
-=======
 open SkiaSharp
->>>>>>> 4ef4d770
 open Avalonia
 open Avalonia.Controls
 open Avalonia.Input
@@ -20,11 +17,7 @@
 open Avalonia.Utilities
 open Avalonia.Skia
 open Avalonia.Data
-<<<<<<< HEAD
-=======
 open Avalonia.Media.Imaging
-open ReactiveUI
->>>>>>> 4ef4d770
 open Avalonia.VisualTree
 open Avalonia.Layout
 open System.Reactive.Linq
