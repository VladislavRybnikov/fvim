﻿namespace FVim

open def
open log
open common
open ui

open ReactiveUI
open Avalonia.Markup.Xaml
open Avalonia.Controls
open Avalonia.Input
open Avalonia.Interactivity
open Avalonia
open Avalonia.Data
open Avalonia.ReactiveUI
open System.Runtime.InteropServices

#nowarn "0025"

open System.Runtime.InteropServices
open System.Runtime
open Avalonia.Media

type MainWindow() as this =
    inherit ReactiveWindow<MainWindowViewModel>()

    static let XProp = AvaloniaProperty.Register<MainWindow,int>("PosX")
    static let YProp = AvaloniaProperty.Register<MainWindow,int>("PosY")

<<<<<<< HEAD
    let mutable m_bgcolor: Color = Color()
    let mutable m_bgopacity: float = 1.0
    let mutable m_bgblur = false
    let mutable m_bgacrylic = false

    let configBackground() =
        let comp =
            if m_bgacrylic then ui.AdvancedBlur(m_bgopacity, m_bgcolor)
            elif m_bgblur then ui.GaussianBlur(m_bgopacity, m_bgcolor)
            else ui.SolidBackground m_bgcolor
        trace "mainwindow" "configBackground: %A" comp
        ui.SetWindowBackgroundComposition this comp
=======
    let m_input_ev = Event<InputEvent>()
>>>>>>> 72cfe68c

    do
        #if DEBUG
        this.Renderer.DrawFps <- true
        Avalonia.DevToolsExtensions.AttachDevTools(this)
        #endif

        DragDrop.SetAllowDrop(this, true)

        let flushop = 
            if RuntimeInformation.IsOSPlatform(OSPlatform.Linux) then
                fun () -> 
                    let editor: Avalonia.VisualTree.IVisual = this.GetEditor()
                    editor.InvalidateVisual()
            else this.InvalidateVisual

        this.Watch [
            this.Closing.Subscribe (fun e -> Model.OnTerminating e)
            this.Closed.Subscribe  (fun _ -> Model.OnTerminated())
            this.Bind(XProp, Binding("X", BindingMode.TwoWay))
            this.Bind(YProp, Binding("Y", BindingMode.TwoWay))

            States.Register.Watch "background.composition" (fun () ->
                match States.background_composition.ToLower() with
                | "blur" ->
                    m_bgblur <- true
                    m_bgacrylic <- false
                | "acrylic" ->
                    m_bgblur <- false
                    m_bgacrylic <- true
                | "none" | _ -> 
                    m_bgblur <- false
                    m_bgacrylic <- false
                configBackground()
                )

            States.Register.Watch "background.opacity" (fun () ->
                m_bgopacity <- States.background_opacity
                configBackground()
                )

            States.Register.Notify "DrawFPS" (fun [| Bool(v) |] -> 
                trace "mainwindow" "DrawFPS: %A" v
                this.Renderer.DrawFps <- v)

            Model.Flush |> Observable.subscribe flushop

            this.AddHandler(DragDrop.DropEvent, (fun _ (e: DragEventArgs) ->
                if e.Data.Contains(DataFormats.FileNames) then
                    Model.EditFiles <| e.Data.GetFileNames()
                elif e.Data.Contains(DataFormats.Text) then
                    Model.InsertText <| e.Data.GetText()
            ))

            this.AddHandler(DragDrop.DragOverEvent, (fun _ (e:DragEventArgs) ->
                e.DragEffects <- DragDropEffects.Move ||| DragDropEffects.Link ||| DragDropEffects.Copy
            ))

        ]
        AvaloniaXamlLoader.Load this

    member this.GetEditor() =
        this.LogicalChildren.[0] :?> Avalonia.VisualTree.IVisual

    override this.OnDataContextChanged _ =
        let ctx = this.DataContext :?> MainWindowViewModel
        let pos = PixelPoint(int ctx.X, int ctx.Y)
        let mutable firstPoschange = true
        let mutable deltaX = 0
        let mutable deltaY = 0

        trace "mainwindow" "set position: %d, %d" pos.X pos.Y
        this.Position <- pos
        this.WindowState <- ctx.WindowState
        this.Watch [
            this.PositionChanged.Subscribe (fun p ->
                if firstPoschange then
                    firstPoschange <- false
                    deltaX <- p.Point.X - pos.X
                    deltaY <- p.Point.Y - pos.Y
                    trace "mainwindow" "first PositionChanged event: %d, %d (delta=%d, %d)" p.Point.X p.Point.Y deltaX deltaY
                else
                    this.SetValue(XProp, p.Point.X - deltaX)
                    this.SetValue(YProp, p.Point.Y - deltaY)
                )
<<<<<<< HEAD
            ctx.MainGrid.ObservableForProperty(fun x -> x.BackgroundColor) 
            |> Observable.subscribe(fun c -> 
                trace "mainwindow" "update background color: %s" (c.Value.ToString())
                m_bgcolor <- c.Value
                configBackground())
        ]
=======
        ]
>>>>>>> 72cfe68c
<|MERGE_RESOLUTION|>--- conflicted
+++ resolved
@@ -27,7 +27,6 @@
     static let XProp = AvaloniaProperty.Register<MainWindow,int>("PosX")
     static let YProp = AvaloniaProperty.Register<MainWindow,int>("PosY")
 
-<<<<<<< HEAD
     let mutable m_bgcolor: Color = Color()
     let mutable m_bgopacity: float = 1.0
     let mutable m_bgblur = false
@@ -40,9 +39,6 @@
             else ui.SolidBackground m_bgcolor
         trace "mainwindow" "configBackground: %A" comp
         ui.SetWindowBackgroundComposition this comp
-=======
-    let m_input_ev = Event<InputEvent>()
->>>>>>> 72cfe68c
 
     do
         #if DEBUG
@@ -128,13 +124,9 @@
                     this.SetValue(XProp, p.Point.X - deltaX)
                     this.SetValue(YProp, p.Point.Y - deltaY)
                 )
-<<<<<<< HEAD
             ctx.MainGrid.ObservableForProperty(fun x -> x.BackgroundColor) 
             |> Observable.subscribe(fun c -> 
                 trace "mainwindow" "update background color: %s" (c.Value.ToString())
                 m_bgcolor <- c.Value
                 configBackground())
-        ]
-=======
-        ]
->>>>>>> 72cfe68c
+        ]